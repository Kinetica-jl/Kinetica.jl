abstract type AbstractExploreMethod end

"""
    DirectExplore(rdir_head::String, reac_smiles::Vector{String}, cde::CDE[, 
                  maxiters::Int=1000, rxn_convergence_threshold::Int=5,
                  modify_network_on_solve::Bool=true])

Keyword-based container for parameters used in direct CRN exploration.

Contains fields for:
* Top level of CRN exploration directory (`rdir_head`)
* SMILES string(s) of main breakdown reactant(s) being studied (`reac_smiles`)
* `CDE` instance (`cde`)
* Maximum number of iterations to perform (`maxiters`)
* Number of iterations with no change in reactions to consider as converged (`rxn_convergence_threshold`)
* Whether to allow CRN modification after solving (`modify_network_on_solve`)
"""
@kwdef mutable struct DirectExplore <: AbstractExploreMethod
    rdir_head::String
    reac_smiles::Vector{String}
    cde::CDE
    maxiters::Integer = 1000
    rxn_convergence_threshold::Integer = 5
    modify_network_on_solve::Bool = true
end


"""
    IterativeExplore(rdir_head::String, reac_smiles::VEctor{String}, cde::CDE[, maxiters::Int=1000, 
                     rxn_convergence_threshold::Int=5, seed_convergence_threshold::Int=3, seed_conc=0.05,
<<<<<<< HEAD
                     n_undirected_levels::Int=0, independent_blacklist::Vector{String}=[], 
                     inert_species::Vector{String}=[]])
=======
                     independent_blacklist::Vector{String}=[], inert_species::Vector{String}=[],
                     modify_network_on_solve::Bool=true])
>>>>>>> 9b6fee71

Keyword-based container for parameters used in iterative kinetics-based CRN exploration.

Contains fields for:
* Top level of CRN exploration directory (`rdir_head`)
* SMILES string(s) of main breakdown reactant(s) being studied (`reac_smiles`)
* `CDE` instance (`cde`)
* Maximum number of iterations to perform (`maxiters`)
* Number of subspace iterations with no change in reactions to consider a subspace converged (`rxn_convergence_threshold`)
* Number of level iterations with no change in seeds to consider the network converged (`seed_convergence_threshold`)
* Concentration above which species will be selected as seeds each level (`seed_conc`)
* Number of undirected levels of exploration to perform at the start (`n_undirected_levels`)
* Blacklist of species to avoid doing independent subspace explorations on (`independent_blacklist`)
* Inert species that should not be considered for reaction (`inert_species`)
* Whether to allow CRN modification after solving (`modify_network_on_solve`)
"""
@kwdef struct IterativeExplore{uType} <: AbstractExploreMethod
    rdir_head::String
    reac_smiles::Vector{String}
    cde::CDE
    maxiters::Integer = 1000
    rxn_convergence_threshold::Integer = 5
    seed_convergence_threshold::Integer = 3
    seed_conc::uType = 0.05
    n_undirected_levels::Integer = 0
    independent_blacklist::Vector{String} = String[]
    inert_species::Vector{String} = String[]
    modify_network_on_solve::Bool = true
end


"""
    explore_network(exploremethod::DirectExplore, solvemethod[, savedir])
    explore_network(exploremethod::IterativeExplore, solvemethod[, savedir])

Runs network exploration with one of the available methods.

If `exploremethod isa DirectExplore`, runs a single-level
network exploration to attempt to locate all relevant
reactions in a radius of `exploremethod.cde.radius`
species from the starting system.

If `exploremethod isa IterativeExplore`, runs a multi-level
iterative network exploration using kinetic simulations to
identify seed species for successive levels, in order to
fully characterise the reaction space relevant to the
conditions in `solvemethod.conditions`.
"""
function explore_network end

function explore_network(exploremethod::DirectExplore,
                         solvemethod::AbstractSolveMethod;
                         savedir::Union{String, Nothing}=nothing)

    @info "#-#-#-#-#-#-#-#-#-#-#-#-#-#-#-#"
    @info "Kinetica Direct CRN Exploration"
    @info "#-#-#-#-#-#-#-#-#-#-#-#-#-#-#-#\n"
    flush_log()

    if !isdir(exploremethod.rdir_head) mkdir(exploremethod.rdir_head) end
    if !isnothing(savedir) && !isdir(savedir) mkdir(savedir) end

    loc = find_current_loc(exploremethod.rdir_head)
    if loc.level > 1
        error("Current CRN level is greater than 1. Are you trying to continue an iterative exploration?")
    end
    seeds = exploremethod.reac_smiles
    if loc.level == 0
        sd, rd = init_network()
        for rsmi in unique(seeds)
            # Ensure initial reactants are consistently across CRN generations when RNG is seeded.
            rxyz = xyz_to_frame(xyz_from_smiles(rsmi, generator=:rdkit, seed=rand(1:999999999)))
            push_unique!(sd, rsmi, rxyz)
        end
        inc_level!(loc)
        setup_level(loc, sd, seeds)
        @info "Starting breakdown generation within a radius of $(exploremethod.cde.radius) reactions.\n"
    else
        cleanup_network(loc.rdir_head)
        sd, rd = import_network(loc.rdir_head)
        @info "Continuing breakdown generation within a radius of $(exploremethod.cde.radius) reactions.\n"
    end
    
    n_seeds = length(seeds)
    n_subspaces = n_seeds == 1 ? 1 : n_seeds + 1
    explored_seeds = []
    while loc.subspace < n_subspaces
        spec = seeds[loc.subspace]
        if spec in explored_seeds
            cpath = joinpath(pathof(loc), "isconv")
            open(cpath, "w") do f
                write(f, "true")
            end
            @info "Same-species reactions between $(spec) already covered."
            @info "Skipping Subspace $(loc.subspace)\n"; flush_log()
        else
            explore_subspace!(sd, rd, loc, exploremethod)
            push!(explored_seeds, spec)
        end
        inc_subspace!(loc)
    end

    explore_subspace!(sd, rd, loc, exploremethod)
    @info "Exploration complete, running kinetic simulation of current network."; flush_log()
    res = solve_network(solvemethod, sd, rd; copy_network=!exploremethod.modify_network_on_solve)
    @info "Direct network exploration complete."

    if !isnothing(savedir)
        @info "Saving finished network."
        saveto = joinpath(savedir, "direct_network_final.bson")
        save_output(res, saveto)
        @info "Network saved to $saveto"
    end

    return res
end

function explore_network(exploremethod::IterativeExplore,
                         solvemethod::AbstractSolveMethod;
                         savedir::Union{String, Nothing}=nothing)

    @info "#-#-#-#-#-#-#-#-#-#-#-#-#-#-#-#-#-"
    @info "Kinetica Iterative CRN Exploration"
    @info "#-#-#-#-#-#-#-#-#-#-#-#-#-#-#-#-#-\n"
    flush_log()

    if !isdir(exploremethod.rdir_head) mkdir(exploremethod.rdir_head) end
    if !isnothing(savedir) && !isdir(savedir) mkdir(savedir) end

    # Determine if continuing an existing exploration or starting from scratch.
    loc = find_current_loc(exploremethod.rdir_head); flush_log()
    if loc.level == 0
        sd, rd = init_network()
        make_inert_file(exploremethod.rdir_head, exploremethod.inert_species)
        for rsmi in vcat(exploremethod.reac_smiles, exploremethod.inert_species)
            rxyz = xyz_to_frame(xyz_from_smiles(rsmi, generator=:rdkit, seed=rand(1:999999999)))
            push_unique!(sd, rsmi, rxyz)
        end
        explored_seeds = String[]
        current_seeds = exploremethod.reac_smiles
        inc_level!(loc)
    else
        cleanup_network(loc.rdir_head)
        sd, rd = import_network(loc.rdir_head)
        explored_seeds = load_past_seeds(loc)
        current_seeds = load_current_seeds(loc)
    end

    # Loop over levels of reaction space until converged
    do_next_level = true
    convergence_count = 0
    res = nothing
    while do_next_level
        @info "##########################"
        @info "ENTERING LEVEL $(loc.level)"
        @info "##########################\n"
        flush_log()

        # Create directory structure for level (if not already created)
        setup_level(loc, sd, current_seeds)
        n_seeds = length(current_seeds)
        n_subspaces = n_seeds == 1 ? 1 : n_seeds + 1

        @info "Exploring reaction subspaces ($(loc.subspace)/$(n_subspaces)).\n"; flush_log()
        while loc.subspace < n_subspaces
            spec = current_seeds[loc.subspace]
            if spec in explored_seeds
                cpath = joinpath(pathof(loc), "isconv")
                open(cpath, "w") do f
                    write(f, "true")
                end
                @info "Same-species reactions between $(spec) already covered in prior levels."
                @info "Skipping Subspace $(loc.subspace)\n"; flush_log()
            elseif spec in exploremethod.independent_blacklist
                cpath = joinpath(pathof(loc), "isconv")
                open(cpath, "w") do f
                    write(f, "true")
                end
                @info "Same-species reactions between $(spec) prohibited by blacklist."
                @info "Skipping Subspace $(loc.subspace)\n"; flush_log()
            else
                explore_subspace!(sd, rd, loc, exploremethod)
            end
            inc_subspace!(loc)
        end

        explore_subspace!(sd, rd, loc, exploremethod)
        @info "Exploration complete, running kinetic simulation of current network."; flush_log()
        res = solve_network(solvemethod, sd, rd; copy_network=!exploremethod.modify_network_on_solve)

        if !isnothing(savedir)
            @info "Saving incomplete network..."; flush_log()
            saveto = joinpath(savedir, "level_network_1-$(loc.level).bson")
            save_output(res, saveto)
            @info "Network saved to $saveto\n"; flush_log()
        end

        for seed in current_seeds push!(explored_seeds, seed) end
        seeds_out_saveto = isnothing(savedir) ? nothing : joinpath(savedir, "seeds_level$(loc.level).out")
        if loc.level <= exploremethod.n_undirected_levels
            next_seeds = identify_next_seeds(res.sol, sd; 
                                             ignore=exploremethod.inert_species,
                                             saveto=seeds_out_saveto)
        else
            next_seeds = identify_next_seeds(res.sol, sd, exploremethod.seed_conc;
                                             ignore=exploremethod.inert_species,
                                             saveto=seeds_out_saveto)
        end

        if Set(current_seeds) == Set(next_seeds)
            convergence_count += 1
            if convergence_count >= exploremethod.seed_convergence_threshold
                @info "##########################"
                @info "NO NEW SEEDS FOUND FOR $(convergence_count)/$(exploremethod.seed_convergence_threshold) LEVELS"
                @info "ITERATIVE EXPLORATION COMPLETE"
                @info "##########################"
                do_next_level = false
            else
                @info "No new seeds found for $(convergence_count)/$(exploremethod.seed_convergence_threshold) levels."
                @info "Continuing to next level."
                inc_level!(loc)
                reset_subspace!(loc)
            end
        else
            @info "New seeds found, continuing to next level."
            inc_level!(loc)
            reset_subspace!(loc)
        end
        current_seeds = deepcopy(next_seeds)
        flush_log()
    end

    return res
end


"""
    explore_subspace!(sd::SpeciesData, rd::RxData, loc::ExploreLoc, exploremethod<:AbstractExploreMethod)

Finds reactions stemming from the seeds in the subspace defined by `loc`.

Uses CDE to generate mechanisms of randomly sampled reactions
between subspace seeds. Generation stops forcibly with an error
if `exploremethod.maxiters` iterations are reached. Generation
completes successfully when `exploremethod.rxn_convergence_threshold` 
iterations have passed without any new reactions being added to
the network. 
"""
function explore_subspace!(sd::SpeciesData, rd::RxData, loc::ExploreLoc, exploremethod::AbstractExploreMethod)
    @info "--------------------------"
    @info "ENTERING SUBSPACE $(loc.subspace)"
    @info "--------------------------\n"
    flush_log()

    # Check if subspace is already converged.
    cpath = joinpath(pathof(loc), "isconv")
    if isfile(cpath)
        @info "Subspace is already converged.\n"
        return
    end

    # Set CDE to work in this subspace's directory.
    exploremethod.cde.rdir = pathof(loc)
    exploremethod.cde.init_xyz = joinpath(pathof(loc), "seeds.xyz")

    # Establish where we are in this subspace.
    rcount = make_rcount(joinpath(pathof(loc), "rcount"))

    # Begin looping over chemical reaction space.
    isconv = false
    counter = 0
    no_new_reacs_iters = 0
    if rcount == 0
        @info " - Starting iterations.\n"
    else
        @info " - Continuing iterations.\n"
    end
    flush_log()

    while !isconv
        # Check we aren't iterating to infinity.
        if counter > exploremethod.maxiters
            error("$(exploremethod.maxiters) iterations exceeded, exiting loop")
        end

        counter += 1
        @info "--- ITERATION $counter ---"
        rcount += 1
        rcountrange = nothing

        # Run CDE to generate a new mechanism(s)
        if exploremethod.cde.parallel_runs > 1
            rcountrange = rcount:rcount+exploremethod.cde.parallel_runs-1
            rcountend = exploremethod.cde(rcountrange)
            if rcountend < rcountrange.start
                @warn "Sampling failed, cycling..."; flush_log()
                rcount -= 1
                continue
            end
            rcountrange = rcountrange.start:rcountend
        else
            cde_success = exploremethod.cde(rcount)
            if !cde_success
                @warn "Sampling failed, cycling..."; flush_log()
                rcount -= 1
                continue
            end
        end

        # Load in new mechanism data.
        @info " - Importing generated reactions."
        n_reacs_prev = rd.nr
        if exploremethod.cde.parallel_runs > 1
            for rc in rcountrange
                import_mechanism!(sd, rd, pathof(loc), rc)
            end
            rcount += length(rcountrange)-1
        else
            import_mechanism!(sd, rd, pathof(loc), rcount)
        end
        @info "   - Reaction network now contains $(rd.nr) reactions over $(sd.n) unique fragments."
        flush_log()

        # Check if rd has changed, increment convergence counter.
        # Rationale behind this is that the network will not be converged if new
        # reactions are still being discovered.
        if n_reacs_prev != rd.nr
            no_new_reacs_iters = 0
            @info " - New reactions discovered, reaction network not converged."
            @info " - Skipping to next iteration.\n"
            flush_log()
            continue
        end

        no_new_reacs_iters += 1
        @info " - No new reactions discovered for $(no_new_reacs_iters)/$(exploremethod.rxn_convergence_threshold) iterations.\n"

        # Check for convergence of reaction network.
        if no_new_reacs_iters >= exploremethod.rxn_convergence_threshold
            @info "   - Species subspace converged!\n"
            cpath = joinpath(pathof(loc), "isconv")
            open(cpath, "w") do f
                write(f, "true")
            end
            isconv = true
        else
            continue
        end
    end
    flush_log()
    return
end
<|MERGE_RESOLUTION|>--- conflicted
+++ resolved
@@ -28,13 +28,8 @@
 """
     IterativeExplore(rdir_head::String, reac_smiles::VEctor{String}, cde::CDE[, maxiters::Int=1000, 
                      rxn_convergence_threshold::Int=5, seed_convergence_threshold::Int=3, seed_conc=0.05,
-<<<<<<< HEAD
                      n_undirected_levels::Int=0, independent_blacklist::Vector{String}=[], 
-                     inert_species::Vector{String}=[]])
-=======
-                     independent_blacklist::Vector{String}=[], inert_species::Vector{String}=[],
-                     modify_network_on_solve::Bool=true])
->>>>>>> 9b6fee71
+                     inert_species::Vector{String}=[], modify_network_on_solve::Bool=true])
 
 Keyword-based container for parameters used in iterative kinetics-based CRN exploration.
 
